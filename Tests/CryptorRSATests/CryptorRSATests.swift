--- conflicted
+++ resolved
@@ -507,19 +507,11 @@
 //			("test_private_initWithPEMStringHeaderless", test_private_initWithPEMStringHeaderless),
             ("test_private_initWithPEMName", test_private_initWithPEMName),
             ("test_private_initWithDERName", test_private_initWithDERName),
-<<<<<<< HEAD
-//            ("test_simpleEncryption", test_simpleEncryption),
-//            ("test_longStringEncryption", test_longStringEncryption),
-//            ("test_randomByteEncryption", test_randomByteEncryption),
-            ("test_signVerifyAllDigestTypes", test_signVerifyAllDigestTypes),
-            ("test_signVerifyBase64", test_signVerifyBase64),
-=======
 //			("test_simpleEncryption", test_simpleEncryption),
 //			("test_longStringEncryption", test_longStringEncryption),
 //			("test_randomByteEncryption", test_randomByteEncryption),
-//			("test_signVerifyAllDigestTypes", test_signVerifyAllDigestTypes),
-//			("test_signVerifyBase64", test_signVerifyBase64),
->>>>>>> 62df3fb9
+			  ("test_signVerifyAllDigestTypes", test_signVerifyAllDigestTypes),
+			  ("test_signVerifyBase64", test_signVerifyBase64),
         ]
     }
 }
